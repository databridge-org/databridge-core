import asyncio
import json
import pytest
from pathlib import Path
import jwt
from datetime import datetime, timedelta, UTC
from typing import AsyncGenerator, Dict
from httpx import AsyncClient
from fastapi import FastAPI
from core.api import app, get_settings
import mimetypes
import logging
from sqlalchemy.ext.asyncio import create_async_engine

logger = logging.getLogger(__name__)


# Test configuration
TEST_DATA_DIR = Path(__file__).parent / "test_data"
JWT_SECRET = "your-secret-key-for-signing-tokens"
TEST_USER_ID = "test_user"
TEST_POSTGRES_URI = "postgresql+asyncpg://postgres:postgres@localhost:5432/databridge_test"


async def setup_test_postgres():
    """Setup test PostgreSQL database"""
    engine = create_async_engine(TEST_POSTGRES_URI)
    try:
        async with engine.begin() as conn:
            # Drop all tables first
            from core.database.postgres_database import Base

            await conn.run_sync(Base.metadata.drop_all)

            # Create all tables
            await conn.run_sync(Base.metadata.create_all)

            logger.info("Test PostgreSQL database setup completed")
    except Exception as e:
        logger.error(f"Failed to setup test PostgreSQL database: {e}")
        raise
    finally:
        await engine.dispose()


@pytest.fixture(scope="session")
def event_loop():
    """Create an instance of the default event loop for the test session"""
    policy = asyncio.get_event_loop_policy()
    loop = policy.new_event_loop()
    asyncio.set_event_loop(loop)
    yield loop
    loop.close()


@pytest.fixture(scope="session", autouse=True)
async def setup_test_environment(event_loop):
    """Setup test environment and create test files"""
    # Create test data directory if it doesn't exist
    TEST_DATA_DIR.mkdir(exist_ok=True)

    # Create a test text file
    text_file = TEST_DATA_DIR / "test.txt"
    if not text_file.exists():
        text_file.write_text("This is a test document for DataBridge testing.")

    # Create a small test PDF if it doesn't exist
    pdf_file = TEST_DATA_DIR / "test.pdf"
    if not pdf_file.exists():
        pytest.skip("PDF file not available, skipping PDF tests")

    # Setup test PostgreSQL database
    if get_settings().DATABASE_PROVIDER == "postgres":
        await setup_test_postgres()


def create_test_token(
    entity_type: str = "developer",
    entity_id: str = TEST_USER_ID,
    permissions: list = None,
    app_id: str = None,
    expired: bool = False,
) -> str:
    """Create a test JWT token"""
    if not permissions:
        permissions = ["read", "write", "admin"]

    payload = {
        "type": entity_type,
        "entity_id": entity_id,
        "permissions": permissions,
        "exp": datetime.now(UTC) + timedelta(days=-1 if expired else 1),
    }

    if app_id:
        payload["app_id"] = app_id

    return jwt.encode(payload, JWT_SECRET, algorithm="HS256")


def create_auth_header(
    entity_type: str = "developer", permissions: list = None, expired: bool = False
) -> Dict[str, str]:
    """Create authorization header with test token"""
    token = create_test_token(entity_type, permissions=permissions, expired=expired)
    return {"Authorization": f"Bearer {token}"}


@pytest.fixture
async def test_app(event_loop: asyncio.AbstractEventLoop) -> FastAPI:
    """Create test FastAPI application"""
    # Configure test settings
    settings = get_settings()
    settings.JWT_SECRET_KEY = JWT_SECRET
    return app


@pytest.fixture
async def client(
    test_app: FastAPI, event_loop: asyncio.AbstractEventLoop
) -> AsyncGenerator[AsyncClient, None]:
    """Create async test client"""
    async with AsyncClient(app=test_app, base_url="http://test") as client:
        yield client


@pytest.mark.asyncio
async def test_ingest_text_document(
    client: AsyncClient, content: str = "Test content for document ingestion"
):
    """Test ingesting a text document"""
    headers = create_auth_header()

    response = await client.post(
        "/ingest/text",
        json={"content": content, "metadata": {"test": True, "type": "text"}},
        headers=headers,
    )

    assert response.status_code == 200
    data = response.json()
    assert "external_id" in data
    assert data["content_type"] == "text/plain"
    assert data["metadata"]["test"] is True

    return data["external_id"]


@pytest.mark.asyncio
async def test_ingest_pdf(client: AsyncClient):
    """Test ingesting a pdf"""
    headers = create_auth_header()
    pdf_path = TEST_DATA_DIR / "test.pdf"

    if not pdf_path.exists():
        pytest.skip("Test PDF file not available")

    content_type, _ = mimetypes.guess_type(pdf_path)
    if not content_type:
        content_type = "application/octet-stream"

    with open(pdf_path, "rb") as f:
        response = await client.post(
            "/ingest/file",
            files={"file": (pdf_path.name, f, content_type)},
            data={"metadata": json.dumps({"test": True, "type": "pdf"})},
            headers=headers,
        )

    assert response.status_code == 200
    data = response.json()
    assert "external_id" in data
    assert data["content_type"] == "application/pdf"
    assert "storage_info" in data

    return data["external_id"]


@pytest.mark.asyncio
async def test_ingest_invalid_text_request(client: AsyncClient):
    """Test ingestion with invalid text request missing required content field"""
    headers = create_auth_header()

    response = await client.post(
        "/ingest/text",
        json={"wrong_field": "Test content"},  # Missing required content field
        headers=headers,
    )
    assert response.status_code == 422  # Validation error


@pytest.mark.asyncio
async def test_ingest_invalid_file_request(client: AsyncClient):
    """Test ingestion with invalid file request missing file"""
    headers = create_auth_header()

    response = await client.post(
        "/ingest/file",
        files={},  # Missing file
        data={"metadata": "{}"},
        headers=headers,
    )
    assert response.status_code == 422  # Validation error


@pytest.mark.asyncio
async def test_ingest_invalid_metadata(client: AsyncClient):
    """Test ingestion with invalid metadata JSON"""
    headers = create_auth_header()

    pdf_path = TEST_DATA_DIR / "test.pdf"
    if pdf_path.exists():
        files = {"file": ("test.pdf", open(pdf_path, "rb"), "application/pdf")}
        response = await client.post(
            "/ingest/file",
            files=files,
            data={"metadata": "invalid json"},
            headers=headers,
        )
        assert response.status_code == 400  # Bad request


<<<<<<< HEAD
# @pytest.mark.asyncio
# async def test_ingest_oversized_content(client: AsyncClient):
#     """Test ingestion with oversized content"""
#     headers = create_auth_header()
=======
@pytest.mark.asyncio
@pytest.mark.skipif(
    get_settings().EMBEDDING_PROVIDER == "ollama",
    reason="local embedding models do not have size limits",
)
async def test_ingest_oversized_content(client: AsyncClient):
    """Test ingestion with oversized content"""
    headers = create_auth_header()
>>>>>>> 20faae89

#     large_content = "x" * (10 * 1024 * 1024)  # 10MB
#     response = await client.post(
#         "/ingest/text", json={"content": large_content, "metadata": {}}, headers=headers
#     )
#     assert response.status_code == 400  # Bad request


@pytest.mark.asyncio
async def test_auth_missing_header(client: AsyncClient):
    """Test authentication with missing auth header"""
    response = await client.post("/ingest/text")
    assert response.status_code == 401


@pytest.mark.asyncio
async def test_auth_invalid_token(client: AsyncClient):
    """Test authentication with invalid token"""
    headers = {"Authorization": "Bearer invalid_token"}
    response = await client.post("/ingest/file", headers=headers)
    assert response.status_code == 401


@pytest.mark.asyncio
async def test_auth_expired_token(client: AsyncClient):
    """Test authentication with expired token"""
    headers = create_auth_header(expired=True)
    response = await client.post("/ingest/text", headers=headers)
    assert response.status_code == 401


@pytest.mark.asyncio
async def test_auth_insufficient_permissions(client: AsyncClient):
    """Test authentication with insufficient permissions"""
    headers = create_auth_header(permissions=["read"])
    response = await client.post(
        "/ingest/text",
        json={"content": "Test content", "metadata": {}},
        headers=headers,
    )
    assert response.status_code == 403


@pytest.mark.asyncio
async def test_list_documents(client: AsyncClient):
    """Test listing documents"""
    # First ingest some documents
    doc_id1 = await test_ingest_text_document(client)
    doc_id2 = await test_ingest_text_document(client)

    headers = create_auth_header()
    response = await client.get("/documents", headers=headers)

    assert response.status_code == 200
    docs = response.json()
    assert len(docs) >= 2
    doc_ids = [doc["external_id"] for doc in docs]
    assert doc_id1 in doc_ids
    assert doc_id2 in doc_ids


@pytest.mark.asyncio
async def test_get_document(client: AsyncClient):
    """Test getting a specific document"""
    # First ingest a document
    doc_id = await test_ingest_text_document(client)

    headers = create_auth_header()
    response = await client.get(f"/documents/{doc_id}", headers=headers)

    assert response.status_code == 200
    doc = response.json()
    assert doc["external_id"] == doc_id
    assert "metadata" in doc
    assert "content_type" in doc


@pytest.mark.asyncio
async def test_invalid_document_id(client: AsyncClient):
    """Test error handling for invalid document ID"""
    headers = create_auth_header()
    response = await client.get("/documents/invalid_id", headers=headers)
    assert response.status_code == 404


@pytest.mark.asyncio
async def test_retrieve_chunks(client: AsyncClient):
    """Test retrieving document chunks"""
    upload_string = "The quick brown fox jumps over the lazy dog"
    # First ingest a document to search
    doc_id = await test_ingest_text_document(client, content=upload_string)

    headers = create_auth_header()

    response = await client.post(
        "/retrieve/chunks",
        json={
            "query": "jumping fox",
            "k": 1,
            "min_score": 0.0,
            "filters": {"external_id": doc_id},  # Add filter for specific document
        },
        headers=headers,
    )

    assert response.status_code == 200
    results = list(response.json())
    assert len(results) > 0
    assert results[0]["score"] > 0.5
    assert results[0]["content"] == upload_string


@pytest.mark.asyncio
async def test_retrieve_docs(client: AsyncClient):
    """Test retrieving full documents"""
    # First ingest a document to search
    content = (
        "Headaches can significantly impact daily life and wellbeing. "
        "Common triggers include stress, dehydration, and poor sleep habits. "
        "While over-the-counter pain relievers may provide temporary relief, "
        "it's important to identify and address the root causes. "
        "Maintaining good health through proper nutrition, regular exercise, "
        "and stress management can help prevent chronic headaches."
    )
    doc_id = await test_ingest_text_document(client, content=content)

    headers = create_auth_header()
    response = await client.post(
        "/retrieve/docs",
        json={
            "query": "Headaches, dehydration",
            "filters": {"test": True, "external_id": doc_id},  # Add filter for specific document
        },
        headers=headers,
    )

    assert response.status_code == 200
    results = list(response.json())
    assert len(results) > 0
    assert results[0]["document_id"] == doc_id
    assert "score" in results[0]
    assert "metadata" in results[0]


@pytest.mark.asyncio
async def test_query_completion(client: AsyncClient):
    """Test generating completions from context"""
    # First ingest a document to use as context
    content = (
        "The benefits of exercise are numerous. Regular physical activity "
        "can improve cardiovascular health, strengthen muscles, enhance mental "
        "wellbeing, and help maintain a healthy weight. Studies show that "
        "even moderate exercise like walking can significantly reduce the risk "
        "of various health conditions."
    )
    await test_ingest_text_document(client, content=content)

    headers = create_auth_header()
    response = await client.post(
        "/query",
        json={
            "query": "What are the main benefits of exercise?",
            "k": 2,
            "temperature": 0.7,
            "max_tokens": 100,
        },
        headers=headers,
    )

    assert response.status_code == 200
    result = response.json()
    assert "completion" in result
    assert "usage" in result
    assert len(result["completion"]) > 0


@pytest.mark.asyncio
async def test_invalid_retrieve_params(client: AsyncClient):
    """Test error handling for invalid retrieve parameters"""
    headers = create_auth_header()

    # Test empty query
    response = await client.post(
        "/retrieve/chunks", json={"query": "", "k": 1}, headers=headers  # Empty query
    )
    assert response.status_code == 422

    # Test invalid k
    response = await client.post(
        "/retrieve/docs", json={"query": "test", "k": -1}, headers=headers  # Invalid k
    )
    assert response.status_code == 422


@pytest.mark.asyncio
async def test_invalid_completion_params(client: AsyncClient):
    """Test error handling for invalid completion parameters"""
    headers = create_auth_header()

    # Test empty query
    response = await client.post(
        "/query",
        json={"query": "", "temperature": 2.0},  # Empty query  # Invalid temperature
        headers=headers,
    )
    assert response.status_code == 422


<<<<<<< HEAD
@pytest.fixture(autouse=True)
async def cleanup_database():
    """Clean up database before each test"""
    if get_settings().DATABASE_PROVIDER == "postgres":
        await setup_test_postgres()
=======
@pytest.mark.asyncio
async def test_retrieve_chunks_default_reranking(client: AsyncClient):
    """Test retrieving chunks with default reranking behavior"""
    # First ingest some test documents
    _ = await test_ingest_text_document(
        client, "The quick brown fox jumps over the lazy dog. This is a test document."
    )
    _ = await test_ingest_text_document(
        client, "The lazy dog sleeps while the quick brown fox runs. Another test document."
    )

    headers = create_auth_header()
    response = await client.post(
        "/retrieve/chunks",
        json={
            "query": "What does the fox do?",
            "k": 2,
            "min_score": 0.0,
            # Not specifying use_reranking - should use default from config
        },
        headers=headers,
    )

    assert response.status_code == 200
    chunks = response.json()
    assert len(chunks) > 0
    # Verify chunks are ordered by score
    scores = [chunk["score"] for chunk in chunks]
    assert all(scores[i] >= scores[i + 1] for i in range(len(scores) - 1))


@pytest.mark.asyncio
async def test_retrieve_chunks_explicit_reranking(client: AsyncClient):
    """Test retrieving chunks with explicitly enabled reranking"""
    # First ingest some test documents
    _ = await test_ingest_text_document(
        client, "The quick brown fox jumps over the lazy dog. This is a test document."
    )
    _ = await test_ingest_text_document(
        client, "The lazy dog sleeps while the quick brown fox runs. Another test document."
    )

    headers = create_auth_header()
    response = await client.post(
        "/retrieve/chunks",
        json={
            "query": "What does the fox do?",
            "k": 2,
            "min_score": 0.0,
            "use_reranking": True,
        },
        headers=headers,
    )

    assert response.status_code == 200
    chunks = response.json()
    assert len(chunks) > 0
    # Verify chunks are ordered by score
    scores = [chunk["score"] for chunk in chunks]
    assert all(scores[i] >= scores[i + 1] for i in range(len(scores) - 1))


@pytest.mark.asyncio
async def test_retrieve_chunks_disabled_reranking(client: AsyncClient):
    """Test retrieving chunks with explicitly disabled reranking"""
    # First ingest some test documents
    await test_ingest_text_document(
        client, "The quick brown fox jumps over the lazy dog. This is a test document."
    )
    await test_ingest_text_document(
        client, "The lazy dog sleeps while the quick brown fox runs. Another test document."
    )

    headers = create_auth_header()
    response = await client.post(
        "/retrieve/chunks",
        json={
            "query": "What does the fox do?",
            "k": 2,
            "min_score": 0.0,
            "use_reranking": False,
        },
        headers=headers,
    )

    assert response.status_code == 200
    chunks = response.json()
    assert len(chunks) > 0


@pytest.mark.asyncio
async def test_reranking_affects_results(client: AsyncClient):
    """Test that reranking actually changes the order of results"""
    # First ingest documents with clearly different semantic relevance
    await test_ingest_text_document(
        client, "The capital of France is Paris. The city is known for the Eiffel Tower."
    )
    await test_ingest_text_document(
        client, "Paris is a city in France. It has many famous landmarks and museums."
    )
    await test_ingest_text_document(
        client, "Paris Hilton is a celebrity and businesswoman. She has nothing to do with France."
    )

    headers = create_auth_header()

    # Get results without reranking
    response_no_rerank = await client.post(
        "/retrieve/chunks",
        json={
            "query": "Tell me about the capital city of France",
            "k": 3,
            "min_score": 0.0,
            "use_reranking": False,
        },
        headers=headers,
    )

    # Get results with reranking
    response_with_rerank = await client.post(
        "/retrieve/chunks",
        json={
            "query": "Tell me about the capital city of France",
            "k": 3,
            "min_score": 0.0,
            "use_reranking": True,
        },
        headers=headers,
    )

    assert response_no_rerank.status_code == 200
    assert response_with_rerank.status_code == 200

    chunks_no_rerank = response_no_rerank.json()
    chunks_with_rerank = response_with_rerank.json()

    # Verify we got results in both cases
    assert len(chunks_no_rerank) > 0
    assert len(chunks_with_rerank) > 0

    # The order or scores should be different between reranked and non-reranked results
    # This test might be a bit flaky depending on the exact scoring, but it should work most of the time
    # given our carefully crafted test data
    scores_no_rerank = [c["score"] for c in chunks_no_rerank]
    scores_with_rerank = [c["score"] for c in chunks_with_rerank]
    assert scores_no_rerank != scores_with_rerank, "Reranking should affect the scores"


@pytest.mark.asyncio
async def test_retrieve_docs_with_reranking(client: AsyncClient):
    """Test document retrieval with reranking options"""
    # First ingest documents with clearly different semantic relevance
    await test_ingest_text_document(
        client, "The capital of France is Paris. The city is known for the Eiffel Tower."
    )
    await test_ingest_text_document(
        client, "Paris is a city in France. It has many famous landmarks and museums."
    )
    await test_ingest_text_document(
        client, "Paris Hilton is a celebrity and businesswoman. She has nothing to do with France."
    )

    headers = create_auth_header()

    # Test with default reranking (from config)
    response_default = await client.post(
        "/retrieve/docs",
        json={
            "query": "Tell me about the capital city of France",
            "k": 3,
            "min_score": 0.0,
        },
        headers=headers,
    )
    assert response_default.status_code == 200
    docs_default = response_default.json()
    assert len(docs_default) > 0

    # Test with explicit reranking enabled
    response_rerank = await client.post(
        "/retrieve/docs",
        json={
            "query": "Tell me about the capital city of France",
            "k": 3,
            "min_score": 0.0,
            "use_reranking": True,
        },
        headers=headers,
    )
    assert response_rerank.status_code == 200
    docs_rerank = response_rerank.json()
    assert len(docs_rerank) > 0

    # Test with reranking disabled
    response_no_rerank = await client.post(
        "/retrieve/docs",
        json={
            "query": "Tell me about the capital city of France",
            "k": 3,
            "min_score": 0.0,
            "use_reranking": False,
        },
        headers=headers,
    )
    assert response_no_rerank.status_code == 200
    docs_no_rerank = response_no_rerank.json()
    assert len(docs_no_rerank) > 0

    # Verify that reranking affects the order
    scores_rerank = [doc["score"] for doc in docs_rerank]
    scores_no_rerank = [doc["score"] for doc in docs_no_rerank]
    assert scores_rerank != scores_no_rerank, "Reranking should affect document scores"


@pytest.mark.asyncio
async def test_query_with_reranking(client: AsyncClient):
    """Test query completion with reranking options"""
    # First ingest documents with clearly different semantic relevance
    await test_ingest_text_document(
        client, "The capital of France is Paris. The city is known for the Eiffel Tower."
    )
    await test_ingest_text_document(
        client, "Paris is a city in France. It has many famous landmarks and museums."
    )
    await test_ingest_text_document(
        client, "Paris Hilton is a celebrity and businesswoman. She has nothing to do with France."
    )

    headers = create_auth_header()

    # Test with default reranking (from config)
    response_default = await client.post(
        "/query",
        json={
            "query": "What is the capital of France?",
            "k": 3,
            "min_score": 0.0,
            "max_tokens": 50,
        },
        headers=headers,
    )
    assert response_default.status_code == 200
    completion_default = response_default.json()
    assert "completion" in completion_default

    # Test with explicit reranking enabled
    response_rerank = await client.post(
        "/query",
        json={
            "query": "What is the capital of France?",
            "k": 3,
            "min_score": 0.0,
            "max_tokens": 50,
            "use_reranking": True,
        },
        headers=headers,
    )
    assert response_rerank.status_code == 200
    completion_rerank = response_rerank.json()
    assert "completion" in completion_rerank

    # Test with reranking disabled
    response_no_rerank = await client.post(
        "/query",
        json={
            "query": "What is the capital of France?",
            "k": 3,
            "min_score": 0.0,
            "max_tokens": 50,
            "use_reranking": False,
        },
        headers=headers,
    )
    assert response_no_rerank.status_code == 200
    completion_no_rerank = response_no_rerank.json()
    assert "completion" in completion_no_rerank

    # The actual responses might be different due to different chunk ordering,
    # but all should mention Paris as the capital
    assert "Paris" in completion_default["completion"]
    assert "Paris" in completion_rerank["completion"]
    assert "Paris" in completion_no_rerank["completion"]
>>>>>>> 20faae89
<|MERGE_RESOLUTION|>--- conflicted
+++ resolved
@@ -220,12 +220,6 @@
         assert response.status_code == 400  # Bad request
 
 
-<<<<<<< HEAD
-# @pytest.mark.asyncio
-# async def test_ingest_oversized_content(client: AsyncClient):
-#     """Test ingestion with oversized content"""
-#     headers = create_auth_header()
-=======
 @pytest.mark.asyncio
 @pytest.mark.skipif(
     get_settings().EMBEDDING_PROVIDER == "ollama",
@@ -234,13 +228,11 @@
 async def test_ingest_oversized_content(client: AsyncClient):
     """Test ingestion with oversized content"""
     headers = create_auth_header()
->>>>>>> 20faae89
-
-#     large_content = "x" * (10 * 1024 * 1024)  # 10MB
-#     response = await client.post(
-#         "/ingest/text", json={"content": large_content, "metadata": {}}, headers=headers
-#     )
-#     assert response.status_code == 400  # Bad request
+    large_content = "x" * (10 * 1024 * 1024)  # 10MB
+    response = await client.post(
+        "/ingest/text", json={"content": large_content, "metadata": {}}, headers=headers
+    )
+    assert response.status_code == 400  # Bad request
 
 
 @pytest.mark.asyncio
@@ -443,13 +435,13 @@
     assert response.status_code == 422
 
 
-<<<<<<< HEAD
 @pytest.fixture(autouse=True)
 async def cleanup_database():
     """Clean up database before each test"""
     if get_settings().DATABASE_PROVIDER == "postgres":
         await setup_test_postgres()
-=======
+
+
 @pytest.mark.asyncio
 async def test_retrieve_chunks_default_reranking(client: AsyncClient):
     """Test retrieving chunks with default reranking behavior"""
@@ -731,5 +723,4 @@
     # but all should mention Paris as the capital
     assert "Paris" in completion_default["completion"]
     assert "Paris" in completion_rerank["completion"]
-    assert "Paris" in completion_no_rerank["completion"]
->>>>>>> 20faae89
+    assert "Paris" in completion_no_rerank["completion"]